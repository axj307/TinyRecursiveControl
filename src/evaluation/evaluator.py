--- conflicted
+++ resolved
@@ -265,11 +265,6 @@
     predicted_controls = torch.cat(all_predicted_controls, dim=0)
 
     # Check if data is normalized and needs denormalization
-<<<<<<< HEAD
-=======
-    # TODO: Add norm_stats_path as parameter if normalization is needed
-    norm_stats_path = None  # Fixed: args is not defined in this scope
->>>>>>> 34d10946
     data_is_normalized = False
 
     if norm_stats_path and Path(norm_stats_path).exists():
